--- conflicted
+++ resolved
@@ -380,8 +380,6 @@
             
             expect((window as any).stageSelect.returnToStageSelect).toHaveBeenCalled();
         });
-<<<<<<< HEAD
-=======
 
         it('should handle async cleanup properly', async () => {
             const cleanupSpy = vi.fn();
@@ -419,7 +417,6 @@
             expect(() => game.handleGameOverNavigation('up')).not.toThrow();
             expect(() => game.handleGameOverNavigation('down')).not.toThrow();
         });
->>>>>>> 97610ce8
     });
 
     describe('error handling', () => {
