import { defineConfig } from 'vite'
import path from 'path'

export default defineConfig({
  base: process.env.NODE_ENV === 'production' ? '/jumping-dot-game/' : '/',
  test: {
    environment: 'jsdom',
    globals: true,
    setupFiles: [
      path.resolve(process.cwd(), 'vitest.setup.ts')
    ],
    environmentOptions: {
      jsdom: {
        resources: 'usable',
      },
    },
    pool: 'forks',
    poolOptions: {
      forks: {
        singleFork: true, // Use single fork for stability
        isolate: true, // Enable isolation for stability
      }
    },
    clearMocks: true,
    mockReset: true,
<<<<<<< HEAD
    testTimeout: 30000, // 30 second timeout for CI
    hookTimeout: 30000, // 30 second timeout for setup/teardown
=======
    testTimeout: 60000, // 60 second timeout for CI (increased from 30s)
    hookTimeout: 60000, // 60 second timeout for setup/teardown
>>>>>>> 97610ce8
    coverage: {
      provider: 'v8',
      reporter: ['text', 'html', 'lcov'],
      exclude: [
        'node_modules/**',
        'src/test/**',
        'dist/**',
        '**/*.d.ts',
        'vite.config.js',
        'src/main.ts',
        'src/systems/FabricRenderSystem.ts', // Excluded as it's tested in production environment, not test environment
        'src/systems/MockRenderSystem.ts', // Test utility, not production code
        'src/systems/RenderSystemFactory.ts' // Environment detection utility, tested through integration
      ],
      thresholds: {
        global: {
          branches: 80,
          functions: 80,
          lines: 75,
          statements: 75
        },
        'src/systems/**': {
          branches: 90,
          functions: 90,
          lines: 90,
          statements: 90
        },
        'src/core/**': {
          branches: 70,
          functions: 85,
          lines: 80,
          statements: 80
        },
        'src/utils/**': {
          branches: 95,
          functions: 100,
          lines: 95,
          statements: 95
        },
        'src/constants/**': {
          branches: 0,
          functions: 0,
          lines: 0,
          statements: 0
        }
      }
    }
  },
  build: {
    outDir: 'dist',
    sourcemap: true,
    rollupOptions: {
      input: {
        main: path.resolve(__dirname, 'index.html'),
        editor: path.resolve(__dirname, 'editor.html')
      }
    }
  },
  server: {
    port: 3000,
    open: true
  }
})<|MERGE_RESOLUTION|>--- conflicted
+++ resolved
@@ -23,13 +23,8 @@
     },
     clearMocks: true,
     mockReset: true,
-<<<<<<< HEAD
-    testTimeout: 30000, // 30 second timeout for CI
-    hookTimeout: 30000, // 30 second timeout for setup/teardown
-=======
     testTimeout: 60000, // 60 second timeout for CI (increased from 30s)
     hookTimeout: 60000, // 60 second timeout for setup/teardown
->>>>>>> 97610ce8
     coverage: {
       provider: 'v8',
       reporter: ['text', 'html', 'lcov'],
